/* globals location */
const req = require('./requests')
const { GM_addStyle } = require('./utils') // eslint-disable-line camelcase
const { report2html } = require('./spioHtml')

const MAX_AGE_PLANET_H = 72 // number of hours when a planet info is considered outdated

let serverData, systemData

/**
 * Parse planet information out of current visible system in the galaxy view table
 * @returns Array[{ name, playerName, galaxy, system, position, hasMoon, debrisMetal, debrisCrystal }]
 */
function getVisibleSystem () {
  function cleanName (name) {
    return name.split('(')[0].trim()
  }
  function getStatus (cell) {
    const classes = cell.querySelector('a span.galaxy-username')?.classList
    if (classes && classes.length > 0) {
      return Array.from(classes).map(e => e.replace('galaxy-username', '')).filter(e => e.length).map(e => e.slice(1))
    } else {
      return []
    }
  }

  if (systemData) {
    return systemData
  }
  // all indexes 0-based
  // const ROW_SYSTEM = 0
  const ROWS_HEADER = 2
  const ROWS_COUNT = 15
  const COLUMN_PLAYER = 5
  const COLUMN_PLANETID = 1
  const COLUMN_PLANETNAME = 2
  const COLUMN_MOON = 3
  const COLUMN_DEBRIS = 4
  const systemCoords = Array.from(document.querySelector('content table.table569').querySelectorAll('tr'))[0].innerText
  const [galaxy, system] = systemCoords.split(' ')[1].split(':').map(e => parseInt(e))
  const rowsWithPlanets = Array.from(document.querySelector('content table.table569').querySelectorAll('tr')).slice(ROWS_HEADER, ROWS_HEADER + ROWS_COUNT)
  const entries = []
  for (const [i, row] of rowsWithPlanets.entries()) {
    const cells = Array.from(row.querySelectorAll('td'))
    const planetName = cleanName(cells[COLUMN_PLANETNAME].innerText)
    const playerName = cleanName(cells[COLUMN_PLAYER].innerText)
<<<<<<< HEAD
    const playerStatus = getStatus(cells[COLUMN_PLAYER])
    const hasMoon = cells[COLUMN_MOON].children.length > 0
=======
    let moonId = 0
    if (cells[COLUMN_MOON].children.length > 0) {
      const moonHtml = cells[COLUMN_MOON].innerHTML
      moonId = parseInt(/javascript:doit\(6,([0-9]+)/.exec(moonHtml)[1])
    }
>>>>>>> 07cbce43
    let debrisCrystal = 0
    let debrisMetal = 0
    const debrisPopup = cells[COLUMN_DEBRIS].innerHTML
    if (debrisPopup) {
      const match = /Metal: <[a-zA-Z<>\\/]+([\d]+).*Crystal: <[a-zA-Z<>\\/]+([\d]+).*/g.exec(debrisPopup)
      if (match) {
        const [, debrisMetalStr, debrisCrystalStr] = match
        debrisCrystal = parseInt(debrisCrystalStr)
        debrisMetal = parseInt(debrisMetalStr)
      }
    }
    if (planetName && playerName) {
<<<<<<< HEAD
      entries.push({ name: planetName, playerName, playerStatus, galaxy, system, position: i + 1, hasMoon, debrisMetal, debrisCrystal })
=======
      const playerHTML = cells[COLUMN_PLAYER].innerHTML
      const playerMatch = /Playercard\(([0-9]+)/.exec(playerHTML)
      let playerId = -1
      if (playerMatch) {
        playerId = parseInt(playerMatch[1])
      }
      
      const planetHtml = cells[COLUMN_PLANETID].innerHTML
      const planetMatch = /javascript:doit\(6,([0-9]+)/.exec(planetHtml)
      let planetId = -1
      if (planetMatch) {
        planetId = parseInt(planetMatch[1])
      } else {
        const planetInfo = Array.from(document.querySelector('#planetSelector').querySelectorAll('option'))
        for (index = 0; index < planetInfo.length; index++) {
          if (planetInfo[index].innerText.split(' ')[0] == planetName) {
            console.log(planetInfo[index].value)
            planetId = parseInt(planetInfo[index].value)
          }
        }
      }
      entries.push({ id: planetId, name: planetName, playerId, playerName, galaxy, system, position: i + 1, moonId, debrisMetal, debrisCrystal })
>>>>>>> 07cbce43
    }
  }
  systemData = entries
  return entries
}

/**
 * Check on the server which planets are already known and set teamview status accordingly.
 * @param {Array[Object]} data response object of getVisibleSystem()
 */
function checkPlanetStatus (systemData) {
  function arrayEquals (a, b) {
    return a.length === b.length && a.every((v, i) => v === b[i])
  }
  if (systemData.length === 0) {
    return
  }
  req.getPlanetInfo([`${systemData[0].galaxy}:${systemData[0].system}`])
    .then(res => {
      serverData = res
      // console.log({ serverData, systemData })
      let status = 'OK'
      let statusClass = 'status-ok'
      if (serverData.length !== systemData.length) {
        if (serverData.length === 0) {
          status = 'Unknown system'
          statusClass = 'status-outdated'
        } else {
          status = 'Inconsistent'
          statusClass = 'status-outdated'
        }
        console.log({ serverData, systemData })
      } else {
        const knownPlanets = serverData.map(e => `${e.galaxy}:${e.system}:${e.position}`).sort()
        const visiblePlanets = systemData.map(e => `${e.galaxy}:${e.system}:${e.position}`).sort()
        if (!arrayEquals(knownPlanets, visiblePlanets)) {
          console.log({ serverData, systemData })
          status = 'Inconsistent'
          statusClass = 'status-outdated'
        }
        const ageS = serverData.map(e => (new Date() - new Date(e.updated_at)) / 1000).sort()
        if (ageS / 3600 > MAX_AGE_PLANET_H) {
          status = 'Outdated'
          statusClass = 'status-outdated'
        }
      }
      setStatus(statusClass, status)

      modifyTable(serverData, modifyAddPlanetReports)
    }).catch(e => {
      setStatus('status-error', 'Error, see console')
      console.error('Error while checking current system upload status', e)
    })
}

function addColumn (addCount = 1, titles = []) {
  const rows = document.querySelector('content table.table569 tbody').children
  for (let rowIx = 0; rowIx < rows.length; rowIx++) {
    const tr = rows[rowIx]
    const COLUMN_STYLE_REF = 2
    let isSpan
    switch (rowIx) {
      case 0:
        tr.children[0].setAttribute('colspan', 8 + addCount)
        break
      case 1:
        for (let i = 0; i < addCount; i++) {
          const e = document.createElement('th')
          e.setAttribute('style', tr.children[COLUMN_STYLE_REF].getAttribute('style'))
          let title = `Extra ${i + 1}`
          if (titles.length === addCount) {
            title = titles[i]
          }
          e.innerText = title
          tr.appendChild(e)
        }
        break
      case 17:
      case 18:
      case 19:
      case 20:
        isSpan = parseInt(tr.children[1].getAttribute('colspan'))
        tr.children[1].setAttribute('colspan', isSpan + addCount)
        break
      case 21:
        break
      default:
        for (let i = 0; i < addCount; i++) {
          const e = document.createElement('td')
          e.style = tr.children[COLUMN_STYLE_REF].style
          tr.appendChild(e)
        }
    }
  }
}

function modifyAddPlanetReports (data, cells, rowIx) {
  const COLUMN_REPORT = 9
  const planet = data.find(e => e.position === rowIx + 1)
  if (planet?.report) {
    let timeSinceScan = '-'
    const seconds = Math.round((new Date() - new Date(planet.report.date)) / 1000)
    let hours = 0
    let minutes = 0
    hours = Math.floor(seconds / 3600)
    minutes = Math.floor((seconds - hours * 3600) / 60)
    timeSinceScan = `${minutes} min`
    if (hours) {
      timeSinceScan = `${hours} hrs ${timeSinceScan}`
    }
    cells[COLUMN_REPORT].insertAdjacentHTML('afterbegin', `<a href="#" class="tooltip_sticky" data-tooltip-content="${report2html(planet.report)}">🛰 <span style="font-size: 85%;">${timeSinceScan}</span></a>`)
  }
}
function modifyAddRankFromPopup (data, cells, rowIx) {
  function cleanName (name) {
    return name.split('(')[0].trim()
  }
  const COLUMN_PLAYER = 5
  const playerName = cleanName(cells[COLUMN_PLAYER].innerText)
  if (playerName) {
    const innerhtml = cells[COLUMN_PLAYER].querySelector('a')
      .getAttribute('data-tooltip-content')
    const ingameRankStr = /(Platz|pos.) ([0-9]+)/.exec(innerhtml)[2]
    const ingameRank = parseInt(ingameRankStr)
    const s = document.createElement('span')
    s.innerHTML = ` (${ingameRank})`
    s.style = 'font-size: 80%; color: yellow;'
    cells[COLUMN_PLAYER].querySelector('a').appendChild(s)
  }
}
function modifyAddPlayerStats (data, cells, rowIx) {
  function cleanName (name) {
    return name.split('(')[0].trim()
  }
  const COLUMN_STATS = 8
  const COLUMN_PLAYER = 5
  const playerName = cleanName(cells[COLUMN_PLAYER].innerText)
  const isInactive = cells[COLUMN_PLAYER].innerText.includes('i)')
  if (playerName) {
    // only modify if this row contains a player
    const d = data.find(e => e.name === playerName)
    const s = document.createElement('span')
    if (!d) {
      console.warn('Could not find player information for player: ', playerName)
      return
    }
    s.classList = 'fadein-text'
    if (isInactive) {
      s.innerText = `🏭${d.pointsBuilding}\n🛡${d.pointsDefense}`
    } else {
      s.innerText = `🚀${d.pointsFleet} / 🛡${d.pointsDefense}\n💥${(d.unitsDestroyed / 1e6).toFixed(1)}M / ↘️${(d.unitsLost / 1e6).toFixed(1)}M`
    }
    s.style = 'font-size: 85%;'
    if (cells[COLUMN_STATS]) {
      cells[COLUMN_STATS].appendChild(s)
    }
  }
}

function doUploadPlanets () {
  const data = getVisibleSystem()
  setStatus('status-working', `Uploading ${data.length} planets`)
  const p = req.uploadPlanets(data)
  p.then(res => {
    const { totalCount, successCount } = res
    setStatus('status-ok', `Updated ${successCount}/${totalCount}`)
  }).catch(e => {
    setStatus('status-error', 'Failed, see console')
    console.error(e)
  })

  // trigger deletions for planets that do not exist
  if (serverData) {
    console.log('delete check')
    for (const p of serverData) {
      const pos = p.position
      const match = data.find(e => e.position === pos)
      console.log(p, match)
      if (!match) {
        req.deletePlanet(p)
      }
    }
  }
}
function addUploadSection () {
  const sectionHTML = `
    <td class="transparent" id="teamview-section">
      <table>
        <tbody><tr>
            <th colspan="4">Teamview</th>
          </tr>
          <tr>
            <td><button type="button" id="teamview-upload">Upload</button></td>
            <td><span style="font-weight: bold;">Status</span></div></td>
            <td><span id="teamview-status-icon" class="dot status-unknown"></td>
            <td><span id="teamview-status-text" style="font-size: 85%;"></span></td>
        </tr>
      </tbody></table>
    </td>
  `
  document.querySelectorAll('#galaxy_form table tr')[0].insertAdjacentHTML('beforeend', sectionHTML)
  document.getElementById('teamview-upload').addEventListener('click', doUploadPlanets)

  const button = document.getElementById('teamview-upload')
  document.onkeydown = function (e) {
    e = e || window.event
    switch (e.which || e.keyCode) {
      case 13 : // enter
      case 32: // space
        button.click()
        break
      case 72: // l
        button.click()
        location.assign("javascript:galaxy_submit('systemLeft')")
        break
      case 76: // h
        button.click()
        location.assign("javascript:galaxy_submit('systemRight')")
        break
    }
  }

  // make sure that clicking the default navigation buttons also uploads data
  const dirs = ['systemRight', 'systemLeft', 'galaxyRight', 'galaxyLeft']
  dirs.forEach(dir => {
    const elm = Array.from(document.querySelectorAll('input')).find(e => e.type === 'button' && e.name === dir)
    if (elm) {
      elm.onclick = () => {
        button.click()
        location.assign(`javascript:galaxy_submit('${dir}')`)
      }
    }
  })
}

function setStatus (cssClass, text) {
  const iconElm = document.getElementById('teamview-status-icon')
  const textElm = document.getElementById('teamview-status-text')
  iconElm.classList = `dot ${cssClass}`
  textElm.innerText = text
}

function modifyTable (data, modfiyFn) {
  // all indexes 0-based
  // const ROW_SYSTEM = 0
  const ROWS_HEADER = 2
  const ROWS_COUNT = 15
  const rowsWithPlanets = Array.from(document.querySelector('content table.table569').querySelectorAll('tr')).slice(ROWS_HEADER, ROWS_HEADER + ROWS_COUNT)
  for (const [ix, row] of rowsWithPlanets.entries()) {
    const cells = row.querySelectorAll('td')
    modfiyFn(data, cells, ix)
  }
}

function init () {
  GM_addStyle('.fadein-text { -webkit-animation: fadein 2s; animation: fadein 2s;}')
  GM_addStyle('@keyframes fadein { from { opacity: 0; } to { opacity: 1; }}')
  GM_addStyle('@-webkit-keyframes fadein { from { opacity: 0; } to { opacity: 1; }}')

  GM_addStyle('.dot { height: 7px; width: 7px; border-radius: 50%; display: inline-block;}')
  GM_addStyle('.status-ok { background-color: #00ee00; }')
  GM_addStyle('.status-error { background-color: #ee0000; }')
  GM_addStyle('.status-outdated { background-color: #eeee00; }')
  GM_addStyle('.status-unknown { background-color: #fff; }')
  GM_addStyle('.status-working { animation: status-animation 0.7s infinite; animation-direction: alternate; }')
  GM_addStyle('@keyframes status-animation { from {background-color: #fff;} to {background-color: #3ae;}}')

  addColumn(2, ['Player Stats', 'Spio Info'])
  addUploadSection()
  modifyTable({}, modifyAddRankFromPopup)
  const data = getVisibleSystem()
  systemData = data
  checkPlanetStatus(data)
  const players = data.map(e => e.playerName)
  const uniquePlayers = Array.from(new Set(players))
  if (uniquePlayers.length) {
    req.getPlayerData(uniquePlayers)
      .then(playerData => {
        return modifyTable(playerData, modifyAddPlayerStats)
      })
  }
}

module.exports = {
  addUploadSection,
  addColumn,
  checkPlanetStatus,
  getVisibleSystem,
  init,
  modifyAddRankFromPopup,
  modifyAddPlayerStats,
  modifyTable,
  setStatus
}<|MERGE_RESOLUTION|>--- conflicted
+++ resolved
@@ -44,16 +44,12 @@
     const cells = Array.from(row.querySelectorAll('td'))
     const planetName = cleanName(cells[COLUMN_PLANETNAME].innerText)
     const playerName = cleanName(cells[COLUMN_PLAYER].innerText)
-<<<<<<< HEAD
     const playerStatus = getStatus(cells[COLUMN_PLAYER])
-    const hasMoon = cells[COLUMN_MOON].children.length > 0
-=======
     let moonId = 0
     if (cells[COLUMN_MOON].children.length > 0) {
       const moonHtml = cells[COLUMN_MOON].innerHTML
       moonId = parseInt(/javascript:doit\(6,([0-9]+)/.exec(moonHtml)[1])
     }
->>>>>>> 07cbce43
     let debrisCrystal = 0
     let debrisMetal = 0
     const debrisPopup = cells[COLUMN_DEBRIS].innerHTML
@@ -66,16 +62,13 @@
       }
     }
     if (planetName && playerName) {
-<<<<<<< HEAD
-      entries.push({ name: planetName, playerName, playerStatus, galaxy, system, position: i + 1, hasMoon, debrisMetal, debrisCrystal })
-=======
       const playerHTML = cells[COLUMN_PLAYER].innerHTML
       const playerMatch = /Playercard\(([0-9]+)/.exec(playerHTML)
       let playerId = -1
       if (playerMatch) {
         playerId = parseInt(playerMatch[1])
       }
-      
+
       const planetHtml = cells[COLUMN_PLANETID].innerHTML
       const planetMatch = /javascript:doit\(6,([0-9]+)/.exec(planetHtml)
       let planetId = -1
@@ -83,15 +76,14 @@
         planetId = parseInt(planetMatch[1])
       } else {
         const planetInfo = Array.from(document.querySelector('#planetSelector').querySelectorAll('option'))
-        for (index = 0; index < planetInfo.length; index++) {
-          if (planetInfo[index].innerText.split(' ')[0] == planetName) {
+        for (let index = 0; index < planetInfo.length; index++) {
+          if (planetInfo[index].innerText.split(' ')[0] === planetName) {
             console.log(planetInfo[index].value)
             planetId = parseInt(planetInfo[index].value)
           }
         }
       }
-      entries.push({ id: planetId, name: planetName, playerId, playerName, galaxy, system, position: i + 1, moonId, debrisMetal, debrisCrystal })
->>>>>>> 07cbce43
+      entries.push({ id: planetId, name: planetName, playerStatus, playerId, playerName, galaxy, system, position: i + 1, moonId, debrisMetal, debrisCrystal })
     }
   }
   systemData = entries
